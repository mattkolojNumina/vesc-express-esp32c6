/*
	Copyright 2023 Benjamin Vedder	benjamin@vedder.se
	Copyright 2022 Joel Svensson    svenssonjoel@yahoo.se

	This file is part of the VESC firmware.

	The VESC firmware is free software: you can redistribute it and/or modify
    it under the terms of the GNU General Public License as published by
    the Free Software Foundation, either version 3 of the License, or
    (at your option) any later version.

    The VESC firmware is distributed in the hope that it will be useful,
    but WITHOUT ANY WARRANTY; without even the implied warranty of
    MERCHANTABILITY or FITNESS FOR A PARTICULAR PURPOSE.  See the
    GNU General Public License for more details.

    You should have received a copy of the GNU General Public License
    along with this program.  If not, see <http://www.gnu.org/licenses/>.
 */

#include "main.h"
#include "lispif.h"
#include "lispbm.h"
#include "extensions/array_extensions.h"
#include "extensions/string_extensions.h"
#include "extensions/math_extensions.h"
#include "lispif_disp_extensions.h"
#include "lbm_constants.h"

#include "commands.h"
#include "comm_can.h"
#include "conf_general.h"
#include "mempools.h"
#include "log.h"
#include "buffer.h"
#include "utils.h"
#include "rb.h"
#include "crc.h"
#include "bms.h"
#include "nmea.h"
#include "log_comm.h"

#include "esp_netif.h"
#include "esp_wifi.h"
#include "esp_mac.h"
#include "esp_now.h"
#include "esp_crc.h"
#include "driver/i2c.h"
#include "driver/rmt_encoder.h"
#include "driver/rmt_tx.h"
#include "nvs_flash.h"
#include "esp_sleep.h"
#include "soc/rtc.h"
#include "esp_bt.h"
#include "esp_bt_main.h"

#include <math.h>
#include <ctype.h>
#include <stdarg.h>

static void(*ext_callback)(void) = 0;
static char print_val_buffer[256];

typedef struct {
	// BMS
	lbm_uint v_tot;
	lbm_uint v_charge;
	lbm_uint i_in;
	lbm_uint i_in_ic;
	lbm_uint ah_cnt;
	lbm_uint wh_cnt;
	lbm_uint cell_num;
	lbm_uint v_cell;
	lbm_uint bal_state;
	lbm_uint temp_adc_num;
	lbm_uint temps_adc;
	lbm_uint temp_ic;
	lbm_uint temp_hum;
	lbm_uint hum;
	lbm_uint temp_max_cell;
	lbm_uint soc;
	lbm_uint soh;
	lbm_uint can_id;
	lbm_uint ah_cnt_chg_total;
	lbm_uint wh_cnt_chg_total;
	lbm_uint ah_cnt_dis_total;
	lbm_uint wh_cnt_dis_total;
	lbm_uint msg_age;

	// GPIO
	lbm_uint pin_mode_out;
	lbm_uint pin_mode_od;
	lbm_uint pin_mode_od_pu;
	lbm_uint pin_mode_od_pd;
	lbm_uint pin_mode_in;
	lbm_uint pin_mode_in_pu;
	lbm_uint pin_mode_in_pd;
	lbm_uint pin_mode_analog;

	// Sysinfo
	lbm_uint hw_name;
	lbm_uint fw_ver;
	lbm_uint uuid;
	lbm_uint hw_type;

	// Rates
	lbm_uint rate_100k;
	lbm_uint rate_200k;
	lbm_uint rate_400k;
	lbm_uint rate_700k;

	// Other
	lbm_uint half_duplex;
} vesc_syms;

static vesc_syms syms_vesc = {0};

static bool get_add_symbol(char *name, lbm_uint* id) {
	if (!lbm_get_symbol_by_name(name, id)) {
		if (!lbm_add_symbol_const(name, id)) {
			return false;
		}
	}

	return true;
}

static bool compare_symbol(lbm_uint sym, lbm_uint *comp) {
	if (*comp == 0) {
		if (comp == &syms_vesc.v_tot) {
			get_add_symbol("bms-v-tot", comp);
		} else if (comp == &syms_vesc.v_charge) {
			get_add_symbol("bms-v-charge", comp);
		} else if (comp == &syms_vesc.i_in) {
			get_add_symbol("bms-i-in", comp);
		} else if (comp == &syms_vesc.i_in_ic) {
			get_add_symbol("bms-i-in-ic", comp);
		} else if (comp == &syms_vesc.ah_cnt) {
			get_add_symbol("bms-ah-cnt", comp);
		} else if (comp == &syms_vesc.wh_cnt) {
			get_add_symbol("bms-wh-cnt", comp);
		} else if (comp == &syms_vesc.cell_num) {
			get_add_symbol("bms-cell-num", comp);
		} else if (comp == &syms_vesc.v_cell) {
			get_add_symbol("bms-v-cell", comp);
		} else if (comp == &syms_vesc.bal_state) {
			get_add_symbol("bms-bal-state", comp);
		} else if (comp == &syms_vesc.temp_adc_num) {
			get_add_symbol("bms-temp-adc-num", comp);
		} else if (comp == &syms_vesc.temps_adc) {
			get_add_symbol("bms-temps-adc", comp);
		} else if (comp == &syms_vesc.temp_ic) {
			get_add_symbol("bms-temp-ic", comp);
		} else if (comp == &syms_vesc.temp_hum) {
			get_add_symbol("bms-temp-hum", comp);
		} else if (comp == &syms_vesc.hum) {
			get_add_symbol("bms-hum", comp);
		} else if (comp == &syms_vesc.temp_max_cell) {
			get_add_symbol("bms-temp-cell-max", comp);
		} else if (comp == &syms_vesc.soc) {
			get_add_symbol("bms-soc", comp);
		} else if (comp == &syms_vesc.soh) {
			get_add_symbol("bms-soh", comp);
		} else if (comp == &syms_vesc.can_id) {
			get_add_symbol("bms-can-id", comp);
		} else if (comp == &syms_vesc.ah_cnt_chg_total) {
			get_add_symbol("bms-ah-cnt-chg-total", comp);
		} else if (comp == &syms_vesc.wh_cnt_chg_total) {
			get_add_symbol("bms-wh-cnt-chg-total", comp);
		} else if (comp == &syms_vesc.ah_cnt_dis_total) {
			get_add_symbol("bms-ah-cnt-dis-total", comp);
		} else if (comp == &syms_vesc.wh_cnt_dis_total) {
			get_add_symbol("bms-wh-cnt-dis-total", comp);
		} else if (comp == &syms_vesc.msg_age) {
			get_add_symbol("bms-msg-age", comp);
		}

		else if (comp == &syms_vesc.pin_mode_out) {
			get_add_symbol("pin-mode-out", comp);
		} else if (comp == &syms_vesc.pin_mode_od) {
			get_add_symbol("pin-mode-od", comp);
		} else if (comp == &syms_vesc.pin_mode_od_pu) {
			get_add_symbol("pin-mode-od-pu", comp);
		} else if (comp == &syms_vesc.pin_mode_od_pd) {
			get_add_symbol("pin-mode-od-pd", comp);
		} else if (comp == &syms_vesc.pin_mode_in) {
			get_add_symbol("pin-mode-in", comp);
		} else if (comp == &syms_vesc.pin_mode_in_pu) {
			get_add_symbol("pin-mode-in-pu", comp);
		} else if (comp == &syms_vesc.pin_mode_in_pd) {
			get_add_symbol("pin-mode-in-pd", comp);
		} else if (comp == &syms_vesc.pin_mode_analog) {
			get_add_symbol("pin-mode-analog", comp);
		}

		else if (comp == &syms_vesc.hw_name) {
			get_add_symbol("hw-name", comp);
		} else if (comp == &syms_vesc.fw_ver) {
			get_add_symbol("fw-ver", comp);
		} else if (comp == &syms_vesc.uuid) {
			get_add_symbol("uuid", comp);
		} else if (comp == &syms_vesc.hw_type) {
			get_add_symbol("hw-type", comp);
		}

		else if (comp == &syms_vesc.rate_100k) {
			get_add_symbol("rate-100k", comp);
		} else if (comp == &syms_vesc.rate_200k) {
			get_add_symbol("rate-200k", comp);
		} else if (comp == &syms_vesc.rate_400k) {
			get_add_symbol("rate-400k", comp);
		} else if (comp == &syms_vesc.rate_700k) {
			get_add_symbol("rate-700k", comp);
		}

		else if (comp == &syms_vesc.half_duplex) {
			get_add_symbol("half-duplex", comp);
		}
	}

	return *comp == sym;
}

static bool is_symbol_true_false(lbm_value v) {
	bool res = lbm_is_symbol_true(v) || lbm_is_symbol_nil(v);
	lbm_set_error_reason("Argument must be t or nil (true or false)");
	return res;
}

// Various commands

static lbm_value ext_print(lbm_value *args, lbm_uint argn) {
	for (lbm_uint i = 0; i < argn; i ++) {
		lbm_value t = args[i];

		if (lbm_is_ptr(t) && lbm_type_of(t) == LBM_TYPE_ARRAY) {
			lbm_array_header_t *array = (lbm_array_header_t *)lbm_car(t);
			switch (array->elt_type){
			case LBM_TYPE_CHAR:
				commands_printf_lisp("%s", (char*)array->data);
				break;
			default:
				return ENC_SYM_NIL;
				break;
			}
		} else if (lbm_type_of(t) == LBM_TYPE_CHAR) {
			if (lbm_dec_char(t) =='\n') {
				commands_printf_lisp(" ");
			} else {
				commands_printf_lisp("%c", lbm_dec_char(t));
			}
		}  else {
			lbm_print_value(print_val_buffer, 256, t);
			commands_printf_lisp("%s", print_val_buffer);
		}
	}

	return ENC_SYM_TRUE;
}

static lbm_value get_or_set_float(bool set, float *val, lbm_value *lbm_val) {
	if (set) {
		*val = lbm_dec_as_float(*lbm_val);
		return ENC_SYM_TRUE;
	} else {
		return lbm_enc_float(*val);
	}
}

static lbm_value get_or_set_i(bool set, int *val, lbm_value *lbm_val) {
	if (set) {
		*val = lbm_dec_as_i32(*lbm_val);
		return ENC_SYM_TRUE;
	} else {
		return lbm_enc_i(*val);
	}
}

static lbm_value get_or_set_bool(bool set, bool *val, lbm_value *lbm_val) {
	if (set) {
		*val = lbm_dec_as_i32(*lbm_val);
		return ENC_SYM_TRUE;
	} else {
		return lbm_enc_i(*val);
	}
}

static lbm_value get_set_bms_val(bool set, lbm_value *args, lbm_uint argn) {
	lbm_value res = ENC_SYM_EERROR;

	lbm_value set_arg = 0;
	if (set && argn >= 1) {
		set_arg = args[argn - 1];
		argn--;

		if (!lbm_is_number(set_arg)) {
			lbm_set_error_reason((char*)lbm_error_str_no_number);
			return ENC_SYM_EERROR;
		}
	}

	if (argn != 1 && argn != 2) {
		return res;
	}

	if (lbm_type_of(args[0]) != LBM_TYPE_SYMBOL) {
		return res;
	}

	lbm_uint name = lbm_dec_sym(args[0]);
	bms_values *val = (bms_values*)bms_get_values();

	if (compare_symbol(name, &syms_vesc.v_tot)) {
		res = get_or_set_float(set, &val->v_tot, &set_arg);
	} else if (compare_symbol(name, &syms_vesc.v_charge)) {
		res = get_or_set_float(set, &val->v_charge, &res);
	} else if (compare_symbol(name, &syms_vesc.i_in)) {
		res = get_or_set_float(set, &val->i_in, &set_arg);
	} else if (compare_symbol(name, &syms_vesc.i_in_ic)) {
		res = get_or_set_float(set, &val->i_in_ic, &set_arg);
	} else if (compare_symbol(name, &syms_vesc.ah_cnt)) {
		res = get_or_set_float(set, &val->ah_cnt, &set_arg);
	} else if (compare_symbol(name, &syms_vesc.wh_cnt)) {
		res = get_or_set_float(set, &val->wh_cnt, &set_arg);
	} else if (compare_symbol(name, &syms_vesc.cell_num)) {
		res = get_or_set_i(set, &val->cell_num, &set_arg);
	} else if (compare_symbol(name, &syms_vesc.v_cell)) {
		if (argn != 2 || !lbm_is_number(args[1])) {
			return ENC_SYM_EERROR;
		}

		int c = lbm_dec_as_i32(args[1]);
		if (c < 0 || c >= val->cell_num) {
			return ENC_SYM_EERROR;
		}

		res = get_or_set_float(set, &val->v_cell[c], &set_arg);
	} else if (compare_symbol(name, &syms_vesc.bal_state)) {
		if (argn != 2 || !lbm_is_number(args[1])) {
			return ENC_SYM_EERROR;
		}

		int c = lbm_dec_as_i32(args[1]);
		if (c < 0 || c >= val->cell_num) {
			return ENC_SYM_EERROR;
		}

		res = get_or_set_bool(set, &val->bal_state[c], &set_arg);
	} else if (compare_symbol(name, &syms_vesc.temp_adc_num)) {
		res = get_or_set_i(set, &val->temp_adc_num, &set_arg);
	} else if (compare_symbol(name, &syms_vesc.temps_adc)) {
		if (argn != 2 || !lbm_is_number(args[1])) {
			return ENC_SYM_EERROR;
		}

		int c = lbm_dec_as_i32(args[1]);
		if (c < 0 || c >= val->temp_adc_num) {
			return ENC_SYM_EERROR;
		}

		res = get_or_set_float(set, &val->temps_adc[c], &set_arg);
	} else if (compare_symbol(name, &syms_vesc.temp_ic)) {
		res = get_or_set_float(set, &val->temp_ic, &set_arg);
	} else if (compare_symbol(name, &syms_vesc.temp_hum)) {
		res = get_or_set_float(set, &val->temp_hum, &set_arg);
	} else if (compare_symbol(name, &syms_vesc.hum)) {
		res = get_or_set_float(set, &val->hum, &set_arg);
	} else if (compare_symbol(name, &syms_vesc.temp_max_cell)) {
		res = get_or_set_float(set, &val->temp_max_cell, &set_arg);
	} else if (compare_symbol(name, &syms_vesc.soc)) {
		res = get_or_set_float(set, &val->soc, &set_arg);
	} else if (compare_symbol(name, &syms_vesc.soh)) {
		res = get_or_set_float(set, &val->soh, &set_arg);
	} else if (compare_symbol(name, &syms_vesc.can_id)) {
		res = get_or_set_i(set, &val->can_id, &set_arg);
	} else if (compare_symbol(name, &syms_vesc.ah_cnt_chg_total)) {
		res = get_or_set_float(set, &val->ah_cnt_chg_total, &set_arg);
	} else if (compare_symbol(name, &syms_vesc.wh_cnt_chg_total)) {
		res = get_or_set_float(set, &val->wh_cnt_chg_total, &set_arg);
	} else if (compare_symbol(name, &syms_vesc.ah_cnt_dis_total)) {
		res = get_or_set_float(set, &val->ah_cnt_dis_total, &set_arg);
	} else if (compare_symbol(name, &syms_vesc.wh_cnt_dis_total)) {
		res = get_or_set_float(set, &val->wh_cnt_dis_total, &set_arg);
	} else if (compare_symbol(name, &syms_vesc.msg_age)) {
		res = lbm_enc_float(UTILS_AGE_S(val->update_time));
	}

	if (res != ENC_SYM_EERROR && set) {
		val->update_time = xTaskGetTickCount();
	}

	return res;
}

static lbm_value ext_get_bms_val(lbm_value *args, lbm_uint argn) {
	return get_set_bms_val(false, args, argn);
}

static lbm_value ext_set_bms_val(lbm_value *args, lbm_uint argn) {
	return get_set_bms_val(true, args, argn);
}

static lbm_value ext_send_bms_can(lbm_value *args, lbm_uint argn) {
	(void)args; (void)argn;
	bms_send_status_can();
	return ENC_SYM_TRUE;
}

static lbm_value ext_get_adc(lbm_value *args, lbm_uint argn) {
	LBM_CHECK_NUMBER_ALL();

#ifdef HW_HAS_ADC
	if (argn == 0) {
		return lbm_enc_float(adc_get_voltage(HW_ADC_CH0));
	} else if (argn == 1) {
		lbm_int channel = lbm_dec_as_i32(args[0]);
		if (channel == 0) {
			return lbm_enc_float(adc_get_voltage(HW_ADC_CH0));
		}

#ifdef HW_ADC_CH1
		else if (channel == 1) {
			return lbm_enc_float(adc_get_voltage(HW_ADC_CH1));
		}
#endif

#ifdef HW_ADC_CH2
		else if (channel == 2) {
			return lbm_enc_float(adc_get_voltage(HW_ADC_CH2));
		}
#endif

#ifdef HW_ADC_CH3
		else if (channel == 3) {
			return lbm_enc_float(adc_get_voltage(HW_ADC_CH3));
		}
#endif

		else {
			return ENC_SYM_EERROR;
		}
	} else {
		return ENC_SYM_EERROR;
	}
#else
	return ENC_SYM_EERROR;
#endif
}

static lbm_value ext_systime(lbm_value *args, lbm_uint argn) {
	(void)args; (void)argn;
	return lbm_enc_u32(xTaskGetTickCount());
}

static lbm_value ext_secs_since(lbm_value *args, lbm_uint argn) {
	LBM_CHECK_ARGN_NUMBER(1);
	return lbm_enc_float(UTILS_AGE_S(lbm_dec_as_u32(args[0])));
}

static lbm_value ext_send_data(lbm_value *args, lbm_uint argn) {
	if (argn != 1 || (!lbm_is_cons(args[0]) && !lbm_is_array(args[0]))) {
		return ENC_SYM_EERROR;
	}

	lbm_value curr = args[0];
	const int max_len = 50;
	uint8_t to_send[max_len];
	uint8_t *to_send_ptr = to_send;
	int ind = 0;

	if (lbm_type_of(args[0]) == LBM_TYPE_ARRAY) {
		lbm_array_header_t *array = (lbm_array_header_t *)lbm_car(args[0]);
		if (array->elt_type != LBM_TYPE_BYTE) {
			return ENC_SYM_EERROR;
		}

		to_send_ptr = (uint8_t*)array->data;
		ind = array->size;
	} else {
		while (lbm_is_cons(curr)) {
			lbm_value  arg = lbm_car(curr);

			if (lbm_is_number(arg)) {
				to_send[ind++] = lbm_dec_as_u32(arg);
			} else {
				return ENC_SYM_EERROR;
			}

			if (ind == max_len) {
				break;
			}

			curr = lbm_cdr(curr);
		}
	}

	commands_send_app_data(to_send_ptr, ind);

	return ENC_SYM_TRUE;
}

typedef union {
	uint32_t as_u32;
	int32_t as_i32;
	float as_float;
} eeprom_var;

static bool check_eeprom_addr(int addr) {
	if (addr < 0 || addr > 127) {
		lbm_set_error_reason("Address must be 0 to 127");
		return false;
	}

	return true;
}

static bool store_eeprom_var(eeprom_var *v, int address) {
	if (address < 0 || address > 127) {
		return false;
	}

	char buf[10];
	sprintf(buf, "v%d", address);

	nvs_handle_t my_handle;
	esp_err_t ok_op = nvs_open("lbm", NVS_READWRITE, &my_handle);
	esp_err_t ok_set = nvs_set_u32(my_handle, buf, v->as_u32);
	esp_err_t ok_com = nvs_commit(my_handle);
	nvs_close(my_handle);

	return ok_op == ESP_OK && ok_set == ESP_OK && ok_com == ESP_OK;
}

static bool read_eeprom_var(eeprom_var *v, int address) {
	if (address < 0 || address > 127) {
		return false;
	}

	char buf[10];
	sprintf(buf, "v%d", address);

	nvs_handle_t my_handle;
	esp_err_t ok_op = nvs_open("lbm", NVS_READONLY, &my_handle);
	esp_err_t ok_set = nvs_get_u32(my_handle, buf, &v->as_u32);
	nvs_close(my_handle);

	return ok_op == ESP_OK && ok_set == ESP_OK;
}

static lbm_value ext_eeprom_store_f(lbm_value *args, lbm_uint argn) {
	LBM_CHECK_ARGN_NUMBER(2);

	int addr = lbm_dec_as_i32(args[0]);
	if (!check_eeprom_addr(addr)) {
		return ENC_SYM_EERROR;
	}

	eeprom_var v;
	v.as_float = lbm_dec_as_float(args[1]);
	return store_eeprom_var(&v, addr) ? ENC_SYM_TRUE : ENC_SYM_NIL;
}

static lbm_value ext_eeprom_read_f(lbm_value *args, lbm_uint argn) {
	LBM_CHECK_ARGN_NUMBER(1);

	int addr = lbm_dec_as_i32(args[0]);
	if (!check_eeprom_addr(addr)) {
		return ENC_SYM_EERROR;
	}

	eeprom_var v;
	bool res = read_eeprom_var(&v, addr);
	return res ? lbm_enc_float(v.as_float) : ENC_SYM_NIL;
}

static lbm_value ext_eeprom_store_i(lbm_value *args, lbm_uint argn) {
	LBM_CHECK_ARGN_NUMBER(2);

	int addr = lbm_dec_as_i32(args[0]);
	if (!check_eeprom_addr(addr)) {
		return ENC_SYM_EERROR;
	}

	eeprom_var v;
	v.as_i32 = lbm_dec_as_i32(args[1]);
	return store_eeprom_var(&v, addr) ? ENC_SYM_TRUE : ENC_SYM_NIL;
}

static lbm_value ext_eeprom_read_i(lbm_value *args, lbm_uint argn) {
	LBM_CHECK_ARGN_NUMBER(1);

	int addr = lbm_dec_as_i32(args[0]);
	if (!check_eeprom_addr(addr)) {
		return ENC_SYM_EERROR;
	}

	eeprom_var v;
	bool res = read_eeprom_var(&v, addr);
	return res ? lbm_enc_i32(v.as_i32) : ENC_SYM_NIL;
}

static lbm_uint sym_hw_express;

static lbm_value ext_sysinfo(lbm_value *args, lbm_uint argn) {
	lbm_value res = ENC_SYM_EERROR;

	if (argn != 1) {
		return res;
	}

	if (lbm_type_of(args[0]) != LBM_TYPE_SYMBOL) {
		return res;
	}

	lbm_uint name = lbm_dec_sym(args[0]);

	if (compare_symbol(name, &syms_vesc.hw_name)) {
		lbm_value lbm_res;
		if (lbm_create_array(&lbm_res, LBM_TYPE_CHAR, strlen(HW_NAME) + 1)) {
			lbm_array_header_t *arr = (lbm_array_header_t*)lbm_car(lbm_res);
			strcpy((char*)arr->data, HW_NAME);
			res = lbm_res;
		} else {
			res = ENC_SYM_MERROR;
		}
	} else if (compare_symbol(name, &syms_vesc.fw_ver)) {
		res = ENC_SYM_NIL;
		res = lbm_cons(lbm_enc_i(FW_TEST_VERSION_NUMBER), res);
		res = lbm_cons(lbm_enc_i(FW_VERSION_MINOR), res);
		res = lbm_cons(lbm_enc_i(FW_VERSION_MAJOR), res);
	} else if (compare_symbol(name, &syms_vesc.hw_type)) {
		res = lbm_enc_sym(sym_hw_express);
	}

	return res;
}

static lbm_value ext_can_cmd(lbm_value *args, lbm_uint argn) {
	LBM_CHECK_ARGN(2);

	if (!lbm_is_number(args[0])) {
		lbm_set_error_reason((char*)lbm_error_str_incorrect_arg);
		return ENC_SYM_EERROR;
	}

	int id = lbm_dec_as_i32(args[0]);
	if (id < 0 || id > 255) {
		return ENC_SYM_EERROR;
	}

	char *str = lbm_dec_str(args[1]);
	if (!str) {
		lbm_set_error_reason((char*)lbm_error_str_incorrect_arg);
		return ENC_SYM_EERROR;
	}

	lbm_array_header_t *array = (lbm_array_header_t *)lbm_car(args[1]);

	if (array->size > 500) {
		return ENC_SYM_EERROR;
	}

	uint8_t *send_buf = mempools_get_packet_buffer();
	send_buf[0] = COMM_LISP_REPL_CMD;
	memcpy(send_buf + 1, array->data, array->size);
	comm_can_send_buffer(id, send_buf, array->size + 1, 2);
	mempools_free_packet_buffer(send_buf);

	return ENC_SYM_TRUE;
}

static lbm_value ext_can_get_current(lbm_value *args, lbm_uint argn) {
	LBM_CHECK_ARGN_NUMBER(1);
	can_status_msg *stat0 = comm_can_get_status_msg_id(lbm_dec_as_i32(args[0]));
	if (stat0) {
		return lbm_enc_float(stat0->current);
	} else {
		return lbm_enc_float(0.0);
	}
}

static lbm_value ext_can_get_current_dir(lbm_value *args, lbm_uint argn) {
	LBM_CHECK_ARGN_NUMBER(1);
	can_status_msg *stat0 = comm_can_get_status_msg_id(lbm_dec_as_i32(args[0]));
	if (stat0) {
		return lbm_enc_float(stat0->current * SIGN(stat0->duty));
	} else {
		return lbm_enc_float(0.0);
	}
}

static lbm_value ext_can_get_current_in(lbm_value *args, lbm_uint argn) {
	LBM_CHECK_ARGN_NUMBER(1);
	can_status_msg_4 *stat4 = comm_can_get_status_msg_4_id(lbm_dec_as_i32(args[0]));
	if (stat4) {
		return lbm_enc_float((float)stat4->current_in);
	} else {
		return lbm_enc_float(0.0);
	}
}

static lbm_value ext_can_get_duty(lbm_value *args, lbm_uint argn) {
	LBM_CHECK_ARGN_NUMBER(1);
	can_status_msg *stat0 = comm_can_get_status_msg_id(lbm_dec_as_i32(args[0]));
	if (stat0) {
		return lbm_enc_float(stat0->duty);
	} else {
		return lbm_enc_float(0.0);
	}
}

static lbm_value ext_can_get_rpm(lbm_value *args, lbm_uint argn) {
	LBM_CHECK_ARGN_NUMBER(1);
	can_status_msg *stat0 = comm_can_get_status_msg_id(lbm_dec_as_i32(args[0]));
	if (stat0) {
		return lbm_enc_float(stat0->rpm);
	} else {
		return lbm_enc_float(0.0);
	}
}

static lbm_value ext_can_get_temp_fet(lbm_value *args, lbm_uint argn) {
	LBM_CHECK_ARGN_NUMBER(1);
	can_status_msg_4 *stat4 = comm_can_get_status_msg_4_id(lbm_dec_as_i32(args[0]));
	if (stat4) {
		return lbm_enc_float((float)stat4->temp_fet);
	} else {
		return lbm_enc_float(0.0);
	}
}

static lbm_value ext_can_get_temp_motor(lbm_value *args, lbm_uint argn) {
	LBM_CHECK_ARGN_NUMBER(1);
	can_status_msg_4 *stat4 = comm_can_get_status_msg_4_id(lbm_dec_as_i32(args[0]));
	if (stat4) {
		return lbm_enc_float((float)stat4->temp_motor);
	} else {
		return lbm_enc_float(0.0);
	}
}

static lbm_value ext_can_get_speed(lbm_value *args, lbm_uint argn) {
	LBM_CHECK_ARGN_NUMBER(1);
	can_status_msg *stat0 = comm_can_get_status_msg_id(lbm_dec_as_i32(args[0]));
	if (stat0) {
		return lbm_enc_float(stat0->rpm);
	} else {
		return lbm_enc_float(0.0);
	}
}

static lbm_value ext_can_get_dist(lbm_value *args, lbm_uint argn) {
	LBM_CHECK_ARGN_NUMBER(1);
	can_status_msg_5 *stat5 = comm_can_get_status_msg_5_id(lbm_dec_as_i32(args[0]));
	if (stat5) {
		const float tacho_scale = 1.0;
		return lbm_enc_float((float)stat5->tacho_value * tacho_scale);
	} else {
		return lbm_enc_float(0.0);
	}
}

static lbm_value ext_can_get_ppm(lbm_value *args, lbm_uint argn) {
	LBM_CHECK_ARGN_NUMBER(1);
	can_status_msg_6 *stat6 = comm_can_get_status_msg_6_id(lbm_dec_as_i32(args[0]));
	if (stat6) {
		return lbm_enc_float((float)stat6->ppm);
	} else {
		return lbm_enc_float(0.0);
	}
}

static lbm_value ext_can_get_adc(lbm_value *args, lbm_uint argn) {
	if (argn != 1 && argn != 2) {
		return ENC_SYM_EERROR;
	}

	LBM_CHECK_NUMBER_ALL();

	lbm_int channel = 0;
	if (argn == 2) {
		channel = lbm_dec_as_i32(args[1]);
	}

	can_status_msg_6 *stat6 = comm_can_get_status_msg_6_id(lbm_dec_as_i32(args[0]));

	if (stat6) {
		if (channel == 0) {
			return lbm_enc_float(stat6->adc_1);
		} else if (channel == 1) {
			return lbm_enc_float(stat6->adc_2);
		} else if (channel == 2) {
			return lbm_enc_float(stat6->adc_3);
		} else {
			return ENC_SYM_EERROR;
		}
	} else {
		return lbm_enc_float(-1.0);
	}
}

static lbm_value ext_can_get_vin(lbm_value *args, lbm_uint argn) {
	LBM_CHECK_ARGN_NUMBER(1);
	can_status_msg_5 *stat5 = comm_can_get_status_msg_5_id(lbm_dec_as_i32(args[0]));
	if (stat5) {
		return lbm_enc_float(stat5->v_in);
	} else {
		return lbm_enc_float(0.0);
	}
}

static int cmp_int (const void * a, const void * b) {
	return ( *(int*)a - *(int*)b );
}

static lbm_value ext_can_list_devs(lbm_value *args, lbm_uint argn) {
	(void)args; (void)argn;

	int dev_num = 0;
	can_status_msg *msg = comm_can_get_status_msg_index(dev_num);

	while (msg && msg->id >= 0) {
		dev_num++;
		msg = comm_can_get_status_msg_index(dev_num);
	}

	int devs[dev_num];

	for (int i = 0;i < dev_num;i++) {
		msg = comm_can_get_status_msg_index(i);
		if (msg) {
			devs[i] = msg->id;
		} else {
			devs[i] = -1;
		}
	}

	qsort(devs, dev_num, sizeof(int), cmp_int);
	lbm_value dev_list = ENC_SYM_NIL;

	for (int i = (dev_num - 1);i >= 0;i--) {
		if (devs[i] >= 0) {
			dev_list = lbm_cons(lbm_enc_i(devs[i]), dev_list);
		} else {
			break;
		}
	}

	return dev_list;
}

static lbm_value ext_can_scan(lbm_value *args, lbm_uint argn) {
	(void)args; (void)argn;
	lbm_value dev_list = ENC_SYM_NIL;

	for (int i = 253;i >= 0;i--) {
		if (comm_can_ping(i, 0)) {
			dev_list = lbm_cons(lbm_enc_i(i), dev_list);
		}
	}

	return dev_list;
}

static lbm_value ext_can_send(lbm_value *args, lbm_uint argn, bool is_eid) {
	if (argn != 2 || !lbm_is_number(args[0])) {
		return ENC_SYM_EERROR;
	}

	lbm_value curr = args[1];
	uint8_t to_send[8];
	int ind = 0;

	if (lbm_type_of(curr) == LBM_TYPE_ARRAY) {
		lbm_array_header_t *array = (lbm_array_header_t *)lbm_car(curr);
		if (array->elt_type != LBM_TYPE_BYTE) {
			return ENC_SYM_EERROR;
		}

		ind = array->size;
		if (ind > 8) {
			ind = 0;
		}

		memcpy(to_send, array->data, ind);
	} else {
		while (lbm_is_cons(curr)) {
			lbm_value  arg = lbm_car(curr);

			if (lbm_is_number(arg)) {
				to_send[ind++] = lbm_dec_as_u32(arg);
			} else {
				return ENC_SYM_EERROR;
			}

			if (ind == 8) {
				break;
			}

			curr = lbm_cdr(curr);
		}
	}

	if (is_eid) {
		comm_can_transmit_eid(lbm_dec_as_u32(args[0]), to_send, ind);
	} else {
		comm_can_transmit_sid(lbm_dec_as_u32(args[0]), to_send, ind);
	}

	return ENC_SYM_TRUE;
}

static lbm_value ext_can_send_sid(lbm_value *args, lbm_uint argn) {
	return ext_can_send(args, argn, false);
}

static lbm_value ext_can_send_eid(lbm_value *args, lbm_uint argn) {
	return ext_can_send(args, argn, true);
}

static lbm_value ext_can_current(lbm_value *args, lbm_uint argn) {
	LBM_CHECK_NUMBER_ALL();

	if (argn == 2) {
		comm_can_set_current(lbm_dec_as_i32(args[0]), lbm_dec_as_float(args[1]));
	} else if (argn == 3) {
		comm_can_set_current_off_delay(lbm_dec_as_i32(args[0]), lbm_dec_as_float(args[1]), lbm_dec_as_float(args[2]));
	} else {
		return ENC_SYM_EERROR;
	}

	return ENC_SYM_TRUE;
}

static lbm_value ext_can_current_rel(lbm_value *args, lbm_uint argn) {
	LBM_CHECK_NUMBER_ALL();

	if (argn == 2) {
		comm_can_set_current_rel(lbm_dec_as_i32(args[0]), lbm_dec_as_float(args[1]));
	} else if (argn == 3) {
		comm_can_set_current_rel_off_delay(lbm_dec_as_i32(args[0]), lbm_dec_as_float(args[1]), lbm_dec_as_float(args[2]));
	} else {
		return ENC_SYM_EERROR;
	}

	return ENC_SYM_TRUE;
}

static lbm_value ext_can_duty(lbm_value *args, lbm_uint argn) {
	LBM_CHECK_ARGN_NUMBER(2);
	comm_can_set_duty(lbm_dec_as_i32(args[0]), lbm_dec_as_float(args[1]));
	return ENC_SYM_TRUE;
}

static lbm_value ext_can_brake(lbm_value *args, lbm_uint argn) {
	LBM_CHECK_ARGN_NUMBER(2);
	comm_can_set_current_brake(lbm_dec_as_i32(args[0]), lbm_dec_as_float(args[1]));
	return ENC_SYM_TRUE;
}

static lbm_value ext_can_brake_rel(lbm_value *args, lbm_uint argn) {
	LBM_CHECK_ARGN_NUMBER(2);
	comm_can_set_current_brake_rel(lbm_dec_as_i32(args[0]), lbm_dec_as_float(args[1]));
	return ENC_SYM_TRUE;
}

static lbm_value ext_can_rpm(lbm_value *args, lbm_uint argn) {
	LBM_CHECK_ARGN_NUMBER(2);
	comm_can_set_rpm(lbm_dec_as_i32(args[0]), lbm_dec_as_float(args[1]));
	return ENC_SYM_TRUE;
}

static lbm_value ext_can_pos(lbm_value *args, lbm_uint argn) {
	LBM_CHECK_ARGN_NUMBER(2);
	comm_can_set_pos(lbm_dec_as_i32(args[0]), lbm_dec_as_float(args[1]));
	return ENC_SYM_TRUE;
}

// Bit operations

/*
 * args[0]: Initial value
 * args[1]: Offset in initial value to modify
 * args[2]: Value to modify with
 * args[3]: Size in bits of value to modify with
 */
static lbm_value ext_bits_enc_int(lbm_value *args, lbm_uint argn) {
	LBM_CHECK_ARGN_NUMBER(4)
	uint32_t initial = lbm_dec_as_u32(args[0]);
	uint32_t offset = lbm_dec_as_u32(args[1]);
	uint32_t number = lbm_dec_as_u32(args[2]);
	uint32_t bits = lbm_dec_as_u32(args[3]);
	initial &= ~((0xFFFFFFFF >> (32 - bits)) << offset);
	initial |= (number << (32 - bits)) >> (32 - bits - offset);

	if (initial > ((1 << 27) - 1)) {
		return lbm_enc_i32(initial);
	} else {
		return lbm_enc_i(initial);
	}
}

/*
 * args[0]: Value
 * args[1]: Offset in initial value to get
 * args[2]: Size in bits of value to get
 */
static lbm_value ext_bits_dec_int(lbm_value *args, lbm_uint argn) {
	LBM_CHECK_ARGN_NUMBER(3)
	uint32_t val = lbm_dec_as_u32(args[0]);
	uint32_t offset = lbm_dec_as_u32(args[1]);
	uint32_t bits = lbm_dec_as_u32(args[2]);
	val >>= offset;
	val &= 0xFFFFFFFF >> (32 - bits);

	if (val > ((1 << 27) - 1)) {
		return lbm_enc_i32(val);
	} else {
		return lbm_enc_i(val);
	}
}

// Events that will be sent to lisp if a handler is registered

static volatile bool event_can_sid_en = false;
static volatile bool event_can_eid_en = false;
static volatile bool event_data_rx_en = false;
static volatile bool event_esp_now_rx_en = false;
static lbm_uint sym_event_can_sid;
static lbm_uint sym_event_can_eid;
static lbm_uint sym_event_data_rx;
static lbm_uint sym_event_esp_now_rx;

static lbm_value ext_enable_event(lbm_value *args, lbm_uint argn) {
	if (argn != 1 && argn != 2) {
		return ENC_SYM_EERROR;
	}

	if (argn == 2 && !lbm_is_number(args[1])) {
		return ENC_SYM_EERROR;
	}

	bool en = true;
	if (argn == 2 && !lbm_dec_as_i32(args[1])) {
		en = false;
	}

	lbm_uint name = lbm_dec_sym(args[0]);

	if (name == sym_event_can_sid) {
		event_can_sid_en = en;
	} else if (name == sym_event_can_eid) {
		event_can_eid_en = en;
	} else if (name == sym_event_data_rx) {
		event_data_rx_en = en;
	} else if (name == sym_event_esp_now_rx) {
		event_esp_now_rx_en = en;
	} else {
		return ENC_SYM_EERROR;
	}

	return ENC_SYM_TRUE;
}

static lbm_value make_list(int num, ...) {
	va_list arguments;
	va_start (arguments, num);
	lbm_value res = ENC_SYM_NIL;
	for (int i = 0; i < num; i++) {
		res = lbm_cons(va_arg(arguments, lbm_value), res);
	}
	va_end (arguments);
	return lbm_list_destructive_reverse(res);
}

static lbm_uint sym_res;
static lbm_uint sym_loop;
static lbm_uint sym_break;
static lbm_uint sym_brk;
static lbm_uint sym_rst;

static lbm_value ext_me_defun(lbm_value *argsi, lbm_uint argn) {
	if (argn != 3) {
		return ENC_SYM_EERROR;
	}

	lbm_value name = argsi[0];
	lbm_value args = argsi[1];
	lbm_value body = argsi[2];

	// (define name (lambda args body))

	return make_list(3,
			lbm_enc_sym(SYM_DEFINE),
			name,
			make_list(3,
					lbm_enc_sym(SYM_LAMBDA),
					args,
					body));
}

static lbm_value ext_me_loopfor(lbm_value *args, lbm_uint argn) {
	if (argn != 5) {
		return ENC_SYM_EERROR;
	}

	lbm_value it = args[0];
	lbm_value start = args[1];
	lbm_value cond = args[2];
	lbm_value update = args[3];
	lbm_value body = args[4];

	// (let ((loop (lambda (it res break) (if cond (loop update body break) res)))) (call-cc (lambda (brk) (loop start nil brk))))

	return make_list(3,
			lbm_enc_sym(SYM_LET),
			make_list(1,
					make_list(2,
							lbm_enc_sym(sym_loop),
							make_list(3,
									lbm_enc_sym(SYM_LAMBDA),
									make_list(3, it, lbm_enc_sym(sym_res), lbm_enc_sym(sym_break)),
									make_list(4,
											lbm_enc_sym(SYM_IF),
											cond,
											make_list(4, lbm_enc_sym(sym_loop), update, body, lbm_enc_sym(sym_break)),
											lbm_enc_sym(sym_res))))),
											make_list(2,
													lbm_enc_sym(SYM_CALLCC),
													make_list(3,
															lbm_enc_sym(SYM_LAMBDA),
															make_list(1, lbm_enc_sym(sym_brk)),
															make_list(4, lbm_enc_sym(sym_loop), start, ENC_SYM_NIL, lbm_enc_sym(sym_brk)))));
}

static lbm_value ext_me_loopwhile(lbm_value *args, lbm_uint argn) {
	if (argn != 2) {
		return ENC_SYM_EERROR;
	}

	lbm_value cond = args[0];
	lbm_value body = args[1];

	// (let ((loop (lambda (res break) (if cond (loop body break) res)))) (call-cc (lambda (brk) (loop nil brk))))

	return make_list(3,
			lbm_enc_sym(SYM_LET),
			make_list(1,
					make_list(2,
							lbm_enc_sym(sym_loop),
							make_list(3,
									lbm_enc_sym(SYM_LAMBDA),
									make_list(2, lbm_enc_sym(sym_res), lbm_enc_sym(sym_break)),
									make_list(4,
											lbm_enc_sym(SYM_IF),
											cond,
											make_list(3, lbm_enc_sym(sym_loop), body, lbm_enc_sym(sym_break)),
											lbm_enc_sym(sym_res))))),
											make_list(2,
													lbm_enc_sym(SYM_CALLCC),
													make_list(3,
															lbm_enc_sym(SYM_LAMBDA),
															make_list(1, lbm_enc_sym(sym_brk)),
															make_list(3, lbm_enc_sym(sym_loop), ENC_SYM_NIL, lbm_enc_sym(sym_brk)))));
}

static lbm_value ext_me_looprange(lbm_value *args, lbm_uint argn) {
	if (argn != 4) {
		return ENC_SYM_EERROR;
	}

	lbm_value it = args[0];
	lbm_value start = args[1];
	lbm_value end = args[2];
	lbm_value body = args[3];

	// (let ((loop (lambda (it res break) (if (< it end) (loop (+ it 1) body break) res)))) (call-cc (lambda (brk) (loop start nil brk))))

	return make_list(3,
			lbm_enc_sym(SYM_LET),
			make_list(1,
					make_list(2,
							lbm_enc_sym(sym_loop),
							make_list(3,
									lbm_enc_sym(SYM_LAMBDA),
									make_list(3, it, lbm_enc_sym(sym_res), lbm_enc_sym(sym_break)),
									make_list(4,
											lbm_enc_sym(SYM_IF),
											make_list(3, lbm_enc_sym(SYM_LT), it, end),
											make_list(4, lbm_enc_sym(sym_loop), make_list(3, lbm_enc_sym(SYM_ADD), it, lbm_enc_i(1)), body, lbm_enc_sym(sym_break)),
											lbm_enc_sym(sym_res))))),
											make_list(2,
													lbm_enc_sym(SYM_CALLCC),
													make_list(3,
															lbm_enc_sym(SYM_LAMBDA),
															make_list(1, lbm_enc_sym(sym_brk)),
															make_list(4, lbm_enc_sym(sym_loop), start, ENC_SYM_NIL, lbm_enc_sym(sym_brk)))));
}

static lbm_value ext_me_loopforeach(lbm_value *args, lbm_uint argn) {
	if (argn != 3) {
		return ENC_SYM_EERROR;
	}

	lbm_value it = args[0];
	lbm_value lst = args[1];
	lbm_value body = args[2];

	// (let ((loop (lambda (it rst res break) (if (eq it nil) res (loop (car rst) (cdr rst) body break))))) (call-cc (lambda (brk) (loop (car lst) (cdr lst) nil brk))))

	return make_list(3,
			lbm_enc_sym(SYM_LET),
			make_list(1,
					make_list(2,
							lbm_enc_sym(sym_loop),
							make_list(3,
									lbm_enc_sym(SYM_LAMBDA),
									make_list(4, it, lbm_enc_sym(sym_rst), lbm_enc_sym(sym_res), lbm_enc_sym(sym_break)),
									make_list(4,
											lbm_enc_sym(SYM_IF),
											make_list(3, lbm_enc_sym(SYM_EQ), it, ENC_SYM_NIL),
											lbm_enc_sym(sym_res),
											make_list(5,
													lbm_enc_sym(sym_loop),
													make_list(2, lbm_enc_sym(SYM_CAR), lbm_enc_sym(sym_rst)),
													make_list(2, lbm_enc_sym(SYM_CDR), lbm_enc_sym(sym_rst)),
													body,
													lbm_enc_sym(sym_break))
											)))),
											make_list(2,
													lbm_enc_sym(SYM_CALLCC),
													make_list(3,
															lbm_enc_sym(SYM_LAMBDA),
															make_list(1, lbm_enc_sym(sym_brk)),
															make_list(5,
																	lbm_enc_sym(sym_loop),
																	make_list(2, lbm_enc_sym(SYM_CAR), lst),
																	make_list(2, lbm_enc_sym(SYM_CDR), lst),
																	ENC_SYM_NIL,
																	lbm_enc_sym(sym_brk)))));
}

static lbm_value ext_lbm_set_quota(lbm_value *args, lbm_uint argn) {
	LBM_CHECK_ARGN_NUMBER(1);
	uint32_t q = lbm_dec_as_u32(args[0]);

	if (q < 1) {
		return ENC_SYM_EERROR;
	}

	lbm_set_eval_step_quota(q);
	return ENC_SYM_TRUE;
}

static lbm_value ext_plot_init(lbm_value *args, lbm_uint argn) {
	if (argn != 2) {
		return ENC_SYM_EERROR;
	}

	char *namex = lbm_dec_str(args[0]);
	if (!namex) {
		return ENC_SYM_EERROR;
	}

	char *namey = lbm_dec_str(args[1]);
	if (!namey) {
		return ENC_SYM_EERROR;
	}

	commands_init_plot(namex, namey);

	return ENC_SYM_TRUE;
}

static lbm_value ext_plot_add_graph(lbm_value *args, lbm_uint argn) {
	if (argn != 1) {
		return ENC_SYM_EERROR;
	}

	char *name = lbm_dec_str(args[0]);
	if (!name) {
		return ENC_SYM_EERROR;
	}

	commands_plot_add_graph(name);

	return ENC_SYM_TRUE;
}

static lbm_value ext_plot_set_graph(lbm_value *args, lbm_uint argn) {
	LBM_CHECK_ARGN_NUMBER(1);
	commands_plot_set_graph(lbm_dec_as_i32(args[0]));
	return ENC_SYM_TRUE;
}

static lbm_value ext_plot_send_points(lbm_value *args, lbm_uint argn) {
	LBM_CHECK_ARGN_NUMBER(2);
	commands_send_plot_points(
			lbm_dec_as_float(args[0]),
			lbm_dec_as_float(args[1]));
	return ENC_SYM_TRUE;
}

// IO-boards

static lbm_value ext_ioboard_get_adc(lbm_value *args, lbm_uint argn) {
	LBM_CHECK_ARGN_NUMBER(2);

	int id = lbm_dec_as_i32(args[0]);
	int channel = lbm_dec_as_i32(args[1]);

	if (channel < 1 || channel > 8) {
		lbm_set_error_reason("Channel must be 1 - 8");
		return ENC_SYM_EERROR;
	}

	io_board_adc_values *val = 0;
	if (channel >= 5) {
		val = comm_can_get_io_board_adc_5_8_id(id);
		channel -= 4;
	} else {
		val = comm_can_get_io_board_adc_1_4_id(id);
	}

	if (val) {
		return lbm_enc_float(val->adc_voltages[channel - 1]);
	} else {
		return lbm_enc_float(-1.0);
	}
}

static lbm_value ext_ioboard_get_digital(lbm_value *args, lbm_uint argn) {
	LBM_CHECK_ARGN_NUMBER(2);

	int id = lbm_dec_as_i32(args[0]);
	int channel = lbm_dec_as_i32(args[1]);

	if (channel < 1 || channel > 64) {
		lbm_set_error_reason("Channel must be 1 - 64");
		return ENC_SYM_EERROR;
	}

	io_board_digial_inputs *val = comm_can_get_io_board_digital_in_id(id);

	if (val) {
		return lbm_enc_i(val->inputs >> (channel - 1));
	} else {
		return lbm_enc_i(-1);
	}
}

static lbm_value ext_ioboard_set_digital(lbm_value *args, lbm_uint argn) {
	LBM_CHECK_ARGN_NUMBER(3);
	int id = lbm_dec_as_i32(args[0]);
	int channel = lbm_dec_as_i32(args[1]);
	bool on = lbm_dec_as_i32(args[2]);
	comm_can_io_board_set_output_digital(id, channel, on);
	return ENC_SYM_TRUE;
}

static lbm_value ext_ioboard_set_pwm(lbm_value *args, lbm_uint argn) {
	LBM_CHECK_ARGN_NUMBER(3);
	int id = lbm_dec_as_i32(args[0]);
	int channel = lbm_dec_as_i32(args[1]);
	float duty = lbm_dec_as_float(args[2]);
	comm_can_io_board_set_output_pwm(id, channel, duty);
	return ENC_SYM_TRUE;
}

// ESP NOW

static bool esp_now_initialized = false;
static volatile lbm_cid esp_now_send_cid;
static char *esp_init_msg = "ESP-NOW not initialized";

typedef struct {
	uint8_t *data;
	int len;
	uint8_t src[6];
	uint8_t des[6];
} esp_now_send_data;

#define ESP_NOW_RX_BUFFER_ELEMENTS		10
static rb_t esp_now_rx_rb;
static esp_now_send_data esp_now_rx_data[ESP_NOW_RX_BUFFER_ELEMENTS];
static SemaphoreHandle_t esp_now_rx_sem;

static void esp_rx_fun(void *arg) {
	(void)arg;

	for (;;) {
		xSemaphoreTake(esp_now_rx_sem, 10 / portTICK_PERIOD_MS);

		esp_now_send_data data;
		if (!rb_pop(&esp_now_rx_rb, &data)) {
			continue;
		}

		lbm_flat_value_t v;
		if (lbm_start_flatten(&v, 150 + data.len)) {
			f_cons(&v);
			f_sym(&v, sym_event_esp_now_rx);

			f_cons(&v);
			for (int i = 0; i < 6; i++) {
				f_cons(&v);
				f_i(&v, data.src[i]);
			}
			f_sym(&v, SYM_NIL);

			f_cons(&v);
			for (int i = 0; i < 6; i++) {
				f_cons(&v);
				f_i(&v, data.des[i]);
			}
			f_sym(&v, SYM_NIL);

			f_cons(&v);
			f_lbm_array(&v, data.len, LBM_TYPE_BYTE, data.data);

			f_sym(&v, SYM_NIL);

			lbm_finish_flatten(&v);

			if (!lbm_event(&v)) {
				lbm_free(v.buf);
			}
		}

		free(data.data);
	}
}

static void espnow_send_cb(const uint8_t *mac_addr, esp_now_send_status_t status) {
	lbm_unblock_ctx_unboxed(esp_now_send_cid, status == ESP_NOW_SEND_SUCCESS ? ENC_SYM_TRUE : ENC_SYM_NIL);
}

static void espnow_recv_cb(const esp_now_recv_info_t *esp_now_info, const uint8_t *data, int data_len) {
	if (event_esp_now_rx_en) {
		esp_now_send_data sdata;

		sdata.data = malloc(data_len);
		if (!sdata.data) {
			return;
		}

		sdata.len = data_len;
		memcpy(sdata.data, data, data_len);
		memcpy(sdata.src, esp_now_info->src_addr, 6);
		memcpy(sdata.des, esp_now_info->des_addr, 6);

		if (rb_insert(&esp_now_rx_rb, &sdata)) {
			xSemaphoreGive(esp_now_rx_sem);
		} else {
			free(sdata.data);
		}
	}
}

static lbm_value ext_esp_now_start(lbm_value *args, lbm_uint argn) {
	(void)args; (void)argn;

	main_wait_until_init_done();

	if (backup.config.wifi_mode == WIFI_MODE_DISABLED && !esp_now_initialized) {
		esp_netif_init();
		esp_event_loop_create_default();
		wifi_init_config_t cfg = WIFI_INIT_CONFIG_DEFAULT();
		esp_wifi_init(&cfg);
		esp_wifi_set_storage(WIFI_STORAGE_RAM);
		esp_wifi_set_mode(WIFI_MODE_AP);

		// Disable power save mode. Does not work with bluetooth.
		if (backup.config.ble_mode == BLE_MODE_DISABLED) {
			esp_wifi_set_ps(WIFI_PS_NONE);
		}

		esp_wifi_start();
	}

	if (!esp_now_initialized) {
		if (esp_now_init() != ESP_OK) {
			return ENC_SYM_EERROR;
		}

		esp_now_rx_sem = xSemaphoreCreateBinary();
		rb_init(&esp_now_rx_rb, esp_now_rx_data, sizeof(esp_now_send_data), ESP_NOW_RX_BUFFER_ELEMENTS);
		xTaskCreate(esp_rx_fun, "esp_rx", 2048, NULL, 3, NULL);

		esp_now_register_send_cb(espnow_send_cb);
		esp_now_register_recv_cb(espnow_recv_cb);
		esp_now_initialized = true;
	}

	return ENC_SYM_TRUE;
}

static lbm_value ext_esp_now_add_peer(lbm_value *args, lbm_uint argn) {
	if (!esp_now_initialized) {
		lbm_set_error_reason(esp_init_msg);
		return ENC_SYM_EERROR;
	}

	if (argn != 1 || !lbm_is_list(args[0])) {
		return ENC_SYM_EERROR;
	}

	uint8_t addr[ESP_NOW_ETH_ALEN] = {255, 255, 255, 255, 255, 255};
	int ind = 0;

	lbm_value curr = args[0];
	while (lbm_is_cons(curr)) {
		lbm_value  arg = lbm_car(curr);

		if (lbm_is_number(arg)) {
			addr[ind++] = lbm_dec_as_u32(arg);
		} else {
			return ENC_SYM_TERROR;
		}

		if (ind == ESP_NOW_ETH_ALEN) {
			break;
		}

		curr = lbm_cdr(curr);
	}

	esp_now_peer_info_t peer;
	memset(&peer, 0, sizeof(peer));
	peer.channel = 0; // Must be the same as the wifi-channel when using wifi. 0 means current channel.
	peer.ifidx = ESP_IF_WIFI_AP;
	peer.encrypt = false;
	memcpy(peer.peer_addr, addr, ESP_NOW_ETH_ALEN);

	esp_err_t res = esp_now_add_peer(&peer);

	if (res == ESP_OK || res == ESP_ERR_ESPNOW_EXIST) {
		return ENC_SYM_TRUE;
	} else {
		return ENC_SYM_EERROR;
	}
}

static lbm_value ext_get_mac_addr(lbm_value *args, lbm_uint argn) {
	(void) args; (void) argn;

	uint8_t mac[ESP_NOW_ETH_ALEN];
	esp_read_mac(mac, ESP_MAC_WIFI_SOFTAP);

	lbm_value addr = ENC_SYM_NIL;
	for (int i = (ESP_NOW_ETH_ALEN - 1); i >= 0; i--) {
		addr = lbm_cons(lbm_enc_i(mac[i]), addr);
	}

	return addr;
}

static char *str_wifi_not_init_msg = "WiFi not initialized.";

static lbm_value ext_wifi_set_chan(lbm_value *args, lbm_uint argn) {
	LBM_CHECK_ARGN_NUMBER(1);

	uint8_t ch = lbm_dec_as_i32(args[0]);

	if (ch > 14) {
		return ENC_SYM_TERROR;
	}

	uint8_t prim;
	wifi_second_chan_t second;
	esp_err_t res = esp_wifi_get_channel(&prim, &second);

	if (res == ESP_ERR_WIFI_NOT_INIT) {
		lbm_set_error_reason(str_wifi_not_init_msg);
		return ENC_SYM_EERROR;
	}

	esp_wifi_set_channel(ch, second);

	return ENC_SYM_TRUE;
}

static lbm_value ext_wifi_get_chan(lbm_value *args, lbm_uint argn) {
	(void)args; (void)argn;

	uint8_t prim;
	wifi_second_chan_t second;
	esp_err_t res = esp_wifi_get_channel(&prim, &second);

	if (res == ESP_ERR_WIFI_NOT_INIT) {
		lbm_set_error_reason(str_wifi_not_init_msg);
		return ENC_SYM_EERROR;
	}

	return lbm_enc_i(prim);
}

static lbm_value ext_wifi_set_bw(lbm_value *args, lbm_uint argn) {
	LBM_CHECK_ARGN_NUMBER(1);

	uint8_t bw = lbm_dec_as_i32(args[0]);

	if (bw != 20 && bw != 40) {
		return ENC_SYM_TERROR;
	}

	wifi_bandwidth_t bwt = WIFI_BW_HT20;
	if (bw == 40) {
		bwt = WIFI_BW_HT40;
	}

	esp_err_t res = esp_wifi_set_bandwidth(WIFI_IF_AP, bwt);

	if (res == ESP_ERR_WIFI_NOT_INIT) {
		lbm_set_error_reason(str_wifi_not_init_msg);
		return ENC_SYM_EERROR;
	}

	return ENC_SYM_TRUE;
}

static lbm_value ext_wifi_get_bw(lbm_value *args, lbm_uint argn) {
	(void)args; (void)argn;

	wifi_bandwidth_t bwt = WIFI_BW_HT20;
	esp_err_t res = esp_wifi_get_bandwidth(WIFI_IF_AP, &bwt);

	if (res == ESP_ERR_WIFI_NOT_INIT) {
		lbm_set_error_reason(str_wifi_not_init_msg);
		return ENC_SYM_EERROR;
	}

	return lbm_enc_i(bwt == WIFI_BW_HT20 ? 20 : 40);
}

static lbm_value ext_esp_now_send(lbm_value *args, lbm_uint argn) {
	lbm_value res = ENC_SYM_TRUE;

	if (!esp_now_initialized) {
		lbm_set_error_reason(esp_init_msg);
		return ENC_SYM_EERROR;
	}

	if (argn != 2) {
		lbm_set_error_reason((char*)lbm_error_str_num_args);
		return ENC_SYM_TERROR;
	}

	uint8_t peer[ESP_NOW_ETH_ALEN] = { 0xFF, 0xFF, 0xFF, 0xFF, 0xFF, 0xFF };
	int ind = 0;

	lbm_value curr = args[0];
	while (lbm_is_cons(curr)) {
		lbm_value  arg = lbm_car(curr);

		if (lbm_is_number(arg)) {
			peer[ind++] = lbm_dec_as_u32(arg);
		} else {
			return ENC_SYM_TERROR;
		}

		if (ind == ESP_NOW_ETH_ALEN) {
			break;
		}

		curr = lbm_cdr(curr);
	}

	char *str = lbm_dec_str(args[1]);
	if (str) {
		lbm_array_header_t *array = (lbm_array_header_t *)lbm_car(args[1]);
		esp_now_send_cid = lbm_get_current_cid();
		lbm_block_ctx_from_extension();
		esp_err_t send_res = esp_now_send(peer, (uint8_t*)str, (size_t)array->size);

		if (send_res != ESP_OK) {
			lbm_undo_block_ctx_from_extension();
			res = ENC_SYM_NIL;
		}
	}

	return res;
}

static bool i2c_started = false;
static SemaphoreHandle_t i2c_mutex;
static bool i2c_mutex_init_done = false;

static lbm_value ext_i2c_start(lbm_value *args, lbm_uint argn) {
	if (argn > 3) {
		return ENC_SYM_EERROR;
	}

	i2c_config_t conf = {
			.mode = I2C_MODE_MASTER,
			.sda_io_num = 7,
			.scl_io_num = 6,
			.sda_pullup_en = GPIO_PULLUP_ENABLE,
			.scl_pullup_en = GPIO_PULLUP_ENABLE,
			.master.clk_speed = 200000,
	};

	if (argn >= 1) {
		if (!lbm_is_symbol(args[0])) {
			return ENC_SYM_EERROR;
		}

		if (compare_symbol(lbm_dec_sym(args[0]), &syms_vesc.rate_100k)) {
			conf.master.clk_speed = 100000;
		} else if (compare_symbol(lbm_dec_sym(args[0]), &syms_vesc.rate_200k)) {
			conf.master.clk_speed = 200000;
		} else if (compare_symbol(lbm_dec_sym(args[0]), &syms_vesc.rate_400k)) {
			conf.master.clk_speed = 400000;
		} else if (compare_symbol(lbm_dec_sym(args[0]), &syms_vesc.rate_700k)) {
			conf.master.clk_speed = 700000;
		} else {
			return ENC_SYM_EERROR;
		}
	}

	if (argn >= 2) {
		if (!lbm_is_number(args[1])) {
			return ENC_SYM_EERROR;
		}

		conf.sda_io_num = lbm_dec_as_i32(args[1]);
	}

	if (argn >= 3) {
		if (!lbm_is_number(args[2])) {
			return ENC_SYM_EERROR;
		}

		conf.scl_io_num = lbm_dec_as_i32(args[2]);
	}

	i2c_param_config(0, &conf);
	i2c_driver_install(0, conf.mode, 0, 0, 0);
	i2c_started = true;

	return ENC_SYM_TRUE;
}

static esp_err_t i2c_tx_rx(uint8_t addr,
		const uint8_t* write_buffer, size_t write_size,
		uint8_t* read_buffer, size_t read_size) {

	xSemaphoreTake(i2c_mutex, portMAX_DELAY);
	esp_err_t res;
	if (read_buffer != NULL) {
		res = i2c_master_write_read_device(0, addr, write_buffer, write_size, read_buffer, read_size, 2000);
	} else {
		res = i2c_master_write_to_device(0, addr, write_buffer, write_size, 2000);
	}
	xSemaphoreGive(i2c_mutex);

	return res;
}

static lbm_value ext_i2c_tx_rx(lbm_value *args, lbm_uint argn) {
	if (argn != 2 && argn != 3) {
		return ENC_SYM_EERROR;
	}

	if (!i2c_started) {
		return lbm_enc_i(0);
	}

	uint16_t addr = 0;
	size_t txlen = 0;
	size_t rxlen = 0;
	uint8_t *txbuf = 0;
	uint8_t *rxbuf = 0;

	const unsigned int max_len = 20;
	uint8_t to_send[max_len];

	if (!lbm_is_number(args[0])) {
		return ENC_SYM_EERROR;
	}
	addr = lbm_dec_as_u32(args[0]);

	if (lbm_type_of(args[1]) == LBM_TYPE_ARRAY) {
		lbm_array_header_t *array = (lbm_array_header_t *)lbm_car(args[1]);
		if (array->elt_type != LBM_TYPE_BYTE) {
			return ENC_SYM_EERROR;
		}

		txbuf = (uint8_t*)array->data;
		txlen = array->size;
	} else {
		lbm_value curr = args[1];
		while (lbm_is_cons(curr)) {
			lbm_value  arg = lbm_car(curr);

			if (lbm_is_number(arg)) {
				to_send[txlen++] = lbm_dec_as_u32(arg);
			} else {
				return ENC_SYM_EERROR;
			}

			if (txlen == max_len) {
				break;
			}

			curr = lbm_cdr(curr);
		}

		if (txlen > 0) {
			txbuf = to_send;
		}
	}

	if (argn >= 3 && lbm_type_of(args[2]) == LBM_TYPE_ARRAY) {
		lbm_array_header_t *array = (lbm_array_header_t *)lbm_car(args[2]);
		if (array->elt_type != LBM_TYPE_BYTE) {
			return ENC_SYM_EERROR;
		}

		rxbuf = (uint8_t*)array->data;
		rxlen = array->size;
	}

	return lbm_enc_i(i2c_tx_rx(addr, txbuf, txlen, rxbuf, rxlen));
}

static bool gpio_is_valid(int pin) {
	switch (pin) {
	case 0:
	case 1:
	case 2:
	case 3:
	case 4:
	case 5:
	case 6:
	case 7:
	case 8:
	case 9:
	case 10:
	case 18:
	case 19:
	case 20:
	case 21:
		return true;

	default:
		return false;
	}
}

static char *pin_invalid_msg = "Invalid pin";

static lbm_value ext_gpio_configure(lbm_value *args, lbm_uint argn) {
	LBM_CHECK_ARGN(2);

	if (!lbm_is_number(args[0]) || !lbm_is_symbol(args[1])) {
		return ENC_SYM_EERROR;
	}

	int pin = lbm_dec_as_i32(args[0]);
	lbm_uint name = lbm_dec_sym(args[1]);

	if (!gpio_is_valid(pin)) {
		lbm_set_error_reason(pin_invalid_msg);
		return ENC_SYM_EERROR;
	}

	gpio_config_t gpconf = {0};

	gpconf.pin_bit_mask = BIT(pin);
	gpconf.intr_type =  GPIO_FLOATING;

	if (compare_symbol(name, &syms_vesc.pin_mode_out)) {
		gpconf.mode = GPIO_MODE_INPUT_OUTPUT;
		gpconf.pull_down_en = GPIO_PULLDOWN_DISABLE;
		gpconf.pull_up_en = GPIO_PULLUP_DISABLE;
	} else if (compare_symbol(GPIO_MODE_INPUT_OUTPUT_OD, &syms_vesc.pin_mode_od)) {
		gpconf.mode = GPIO_MODE_INPUT_OUTPUT_OD;
		gpconf.pull_down_en = GPIO_PULLDOWN_DISABLE;
		gpconf.pull_up_en = GPIO_PULLUP_DISABLE;
	} else if (compare_symbol(name, &syms_vesc.pin_mode_od_pu)) {
		gpconf.mode = GPIO_MODE_INPUT_OUTPUT_OD;
		gpconf.pull_down_en = GPIO_PULLDOWN_DISABLE;
		gpconf.pull_up_en = GPIO_PULLUP_ENABLE;
	} else if (compare_symbol(name, &syms_vesc.pin_mode_od_pd)) {
		gpconf.mode = GPIO_MODE_INPUT_OUTPUT_OD;
		gpconf.pull_down_en = GPIO_PULLDOWN_ENABLE;
		gpconf.pull_up_en = GPIO_PULLUP_DISABLE;
	} else if (compare_symbol(name, &syms_vesc.pin_mode_in)) {
		gpconf.mode = GPIO_MODE_INPUT;
		gpconf.pull_down_en = GPIO_PULLDOWN_DISABLE;
		gpconf.pull_up_en = GPIO_PULLUP_DISABLE;
	} else if (compare_symbol(name, &syms_vesc.pin_mode_in_pu)) {
		gpconf.mode = GPIO_MODE_INPUT;
		gpconf.pull_down_en = GPIO_PULLDOWN_DISABLE;
		gpconf.pull_up_en = GPIO_PULLUP_ENABLE;
	} else if (compare_symbol(name, &syms_vesc.pin_mode_in_pd)) {
		gpconf.mode = GPIO_MODE_INPUT;
		gpconf.pull_down_en = GPIO_PULLDOWN_ENABLE;
		gpconf.pull_up_en = GPIO_PULLUP_DISABLE;
	} else if (compare_symbol(name, &syms_vesc.pin_mode_analog)) {
		gpconf.mode = GPIO_MODE_DISABLE;
		gpconf.pull_down_en = GPIO_PULLDOWN_DISABLE;
		gpconf.pull_up_en = GPIO_PULLUP_DISABLE;
	} else {
		lbm_set_error_reason("Invalid pin mode");
		return ENC_SYM_EERROR;
	}

	gpio_reset_pin(pin);
	gpio_config(&gpconf);

	return ENC_SYM_TRUE;
}

static lbm_value ext_gpio_write(lbm_value *args, lbm_uint argn) {
	LBM_CHECK_ARGN_NUMBER(2);

	int pin = lbm_dec_as_i32(args[0]);
	int state = lbm_dec_as_i32(args[1]);

	if (!gpio_is_valid(pin)) {
		lbm_set_error_reason(pin_invalid_msg);
		return ENC_SYM_EERROR;
	}

	gpio_set_level(pin, state);

	return ENC_SYM_TRUE;
}

static lbm_value ext_gpio_read(lbm_value *args, lbm_uint argn) {
	LBM_CHECK_ARGN_NUMBER(1);

	int pin = lbm_dec_as_i32(args[0]);
	if (!gpio_is_valid(pin)) {
		lbm_set_error_reason(pin_invalid_msg);
		return ENC_SYM_EERROR;
	}

	return lbm_enc_i(gpio_get_level(pin));
}

static lbm_value ext_main_init_done(lbm_value *args, lbm_uint argn) {
	(void)args;(void)argn;
	return main_init_done() ? ENC_SYM_TRUE : ENC_SYM_NIL;
}

static lbm_value ext_crc16(lbm_value *args, lbm_uint argn) {
	if ((argn != 1 && argn != 2) || !lbm_is_array(args[0])) {
		return ENC_SYM_TERROR;
	}

	lbm_array_header_t *array = (lbm_array_header_t *)lbm_car(args[0]);
	if (array->elt_type != LBM_TYPE_BYTE) {
		return ENC_SYM_TERROR;
	}

	unsigned int len = array->size;
	if (argn == 2) {
		if (!lbm_is_number(args[1])) {
			return ENC_SYM_TERROR;
		}

		len = lbm_dec_as_u32(args[1]);
		if (len > array->size) {
			len = array->size;
		}
	}

	return lbm_enc_i(crc16((uint8_t*)array->data, len));
}

// WS2812-driver using RMT

#define RMT_LED_STRIP_RESOLUTION_HZ 10000000 // 10MHz resolution, 1 tick = 0.1us (led strip needs a high resolution)

typedef struct {
	rmt_encoder_t base;
	rmt_encoder_t *bytes_encoder;
	rmt_encoder_t *copy_encoder;
	int state;
	rmt_symbol_word_t reset_code;
} rmt_led_strip_encoder_t;

static rmt_channel_handle_t led_chan = NULL;
static rmt_encoder_handle_t led_encoder = NULL;
static uint8_t *led_pixels = NULL;
static int led_num = -1;

static rmt_transmit_config_t tx_config = {
		.loop_count = 0, // no transfer loop
};

static size_t rmt_encode_led_strip(
		rmt_encoder_t *encoder, rmt_channel_handle_t channel,
		const void *primary_data, size_t data_size, rmt_encode_state_t *ret_state) {
	rmt_led_strip_encoder_t *led_encoder = __containerof(encoder, rmt_led_strip_encoder_t, base);
	rmt_encoder_handle_t bytes_encoder = led_encoder->bytes_encoder;
	rmt_encoder_handle_t copy_encoder = led_encoder->copy_encoder;
	rmt_encode_state_t session_state = 0;
	rmt_encode_state_t state = 0;
	size_t encoded_symbols = 0;
	switch (led_encoder->state) {
	case 0: // send RGB data
		encoded_symbols += bytes_encoder->encode(bytes_encoder, channel, primary_data, data_size, &session_state);
		if (session_state & RMT_ENCODING_COMPLETE) {
			led_encoder->state = 1; // switch to next state when current encoding session finished
		}
		if (session_state & RMT_ENCODING_MEM_FULL) {
			state |= RMT_ENCODING_MEM_FULL;
			goto out; // yield if there's no free space for encoding artifacts
		}
		// fall-through
		//no break
	case 1: // send reset code
		encoded_symbols += copy_encoder->encode(copy_encoder, channel, &led_encoder->reset_code,
				sizeof(led_encoder->reset_code), &session_state);
		if (session_state & RMT_ENCODING_COMPLETE) {
			led_encoder->state = 0; // back to the initial encoding session
			state |= RMT_ENCODING_COMPLETE;
		}
		if (session_state & RMT_ENCODING_MEM_FULL) {
			state |= RMT_ENCODING_MEM_FULL;
			goto out; // yield if there's no free space for encoding artifacts
		}
	}
	out:
	*ret_state = state;
	return encoded_symbols;
}

static esp_err_t rmt_del_led_strip_encoder(rmt_encoder_t *encoder) {
	rmt_led_strip_encoder_t *led_encoder = __containerof(encoder, rmt_led_strip_encoder_t, base);
	rmt_del_encoder(led_encoder->bytes_encoder);
	rmt_del_encoder(led_encoder->copy_encoder);
	free(led_encoder);
	return ESP_OK;
}

static esp_err_t rmt_led_strip_encoder_reset(rmt_encoder_t *encoder) {
	rmt_led_strip_encoder_t *led_encoder = __containerof(encoder, rmt_led_strip_encoder_t, base);
	rmt_encoder_reset(led_encoder->bytes_encoder);
	rmt_encoder_reset(led_encoder->copy_encoder);
	led_encoder->state = 0;
	return ESP_OK;
}

esp_err_t rmt_new_led_strip_encoder(rmt_encoder_handle_t *ret_encoder) {
	rmt_led_strip_encoder_t *led_encoder = NULL;
	led_encoder = calloc(1, sizeof(rmt_led_strip_encoder_t));
	led_encoder->base.encode = rmt_encode_led_strip;
	led_encoder->base.del = rmt_del_led_strip_encoder;
	led_encoder->base.reset = rmt_led_strip_encoder_reset;

	// different led strip might have its own timing requirements, following parameter is for WS2812
	rmt_bytes_encoder_config_t bytes_encoder_config = {
			.bit0 = {
					.level0 = 1,
					.duration0 = 0.3 * RMT_LED_STRIP_RESOLUTION_HZ / 1000000, // T0H=0.3us
					.level1 = 0,
					.duration1 = 0.9 * RMT_LED_STRIP_RESOLUTION_HZ / 1000000, // T0L=0.9us
			},
			.bit1 = {
					.level0 = 1,
					.duration0 = 0.9 * RMT_LED_STRIP_RESOLUTION_HZ / 1000000, // T1H=0.9us
					.level1 = 0,
					.duration1 = 0.3 * RMT_LED_STRIP_RESOLUTION_HZ / 1000000, // T1L=0.3us
			},
			.flags.msb_first = 1 // WS2812 transfer bit order: G7...G0R7...R0B7...B0
	};

	rmt_new_bytes_encoder(&bytes_encoder_config, &led_encoder->bytes_encoder);
	rmt_copy_encoder_config_t copy_encoder_config = {};
	rmt_new_copy_encoder(&copy_encoder_config, &led_encoder->copy_encoder);

	uint32_t reset_ticks = RMT_LED_STRIP_RESOLUTION_HZ / 1000000 * 50 / 2; // reset code duration defaults to 50us
	led_encoder->reset_code = (rmt_symbol_word_t) {
		.level0 = 0,
				.duration0 = reset_ticks,
				.level1 = 0,
				.duration1 = reset_ticks,
	};

	*ret_encoder = &led_encoder->base;
	return ESP_OK;
}

static lbm_value ext_rgbled_deinit(lbm_value *args, lbm_uint argn) {
	(void)args; (void)argn;

	if (led_pixels != NULL) {
		free(led_pixels);
		led_pixels = NULL;
	}

	if (led_chan != NULL) {
		rmt_disable(led_chan);
		rmt_del_channel(led_chan);
		led_chan = NULL;
	}

	if (led_encoder != NULL) {
		rmt_del_encoder(led_encoder);
		led_encoder = NULL;
	}

	led_num = -1;

	return ENC_SYM_TRUE;
}

static lbm_value ext_rgbled_init(lbm_value *args, lbm_uint argn) {
	LBM_CHECK_ARGN_NUMBER(2);

	int pin = lbm_dec_as_i32(args[0]);
	if (!gpio_is_valid(pin)) {
		lbm_set_error_reason(pin_invalid_msg);
		return ENC_SYM_TERROR;
	}

	int num_leds = lbm_dec_as_u32(args[1]);

	if (num_leds == 0) {
		lbm_set_error_reason("At least one led must be used");
		return ENC_SYM_TERROR;
	}

	ext_rgbled_deinit(0, 0);

	led_pixels = calloc(num_leds, 3);

	if (!led_pixels) {
		lbm_set_error_reason("Not enough memory");
		return ENC_SYM_EERROR;
	}

	led_num = num_leds;

	rmt_tx_channel_config_t tx_chan_config = {
			.clk_src = RMT_CLK_SRC_DEFAULT, // select source clock
			.gpio_num = pin,
			.mem_block_symbols = 64, // increase the block size can make the LED less flickering
			.resolution_hz = RMT_LED_STRIP_RESOLUTION_HZ,
			.trans_queue_depth = 4, // set the number of transactions that can be pending in the background
	};
	rmt_new_tx_channel(&tx_chan_config, &led_chan);

	rmt_new_led_strip_encoder(&led_encoder);
	rmt_enable(led_chan);

	return ENC_SYM_TRUE;
}

static lbm_value ext_rgbled_color(lbm_value *args, lbm_uint argn) {
	LBM_CHECK_ARGN_NUMBER(2);

	if (led_encoder == NULL || led_chan == NULL || led_pixels == NULL) {
		lbm_set_error_reason("Please run (rgbled-init pin num-leds) first");
		if (led_encoder == NULL) {
			commands_printf_lisp("led_encoder null");
		}

		if (led_chan == NULL) {
			commands_printf_lisp("led_chan null");
		}
		return ENC_SYM_EERROR;
	}

	int led = lbm_dec_as_u32(args[0]);

	if (led >= led_num) {
		lbm_set_error_reason("Invalid LED number");
		return ENC_SYM_TERROR;
	}

	uint32_t color = lbm_dec_as_u32(args[1]);

	uint8_t r = (color >> 16) & 0xFF;
	uint8_t g = (color >> 8) & 0xFF;
	uint8_t b = color & 0xFF;

	led_pixels[led * 3 + 0] = g;
	led_pixels[led * 3 + 1] = r;
	led_pixels[led * 3 + 2] = b;

	rmt_transmit(led_chan, led_encoder, led_pixels, sizeof(led_pixels), &tx_config);

	return ENC_SYM_TRUE;
}

// Logging

static lbm_value ext_log_start(lbm_value *args, lbm_uint argn) {
	LBM_CHECK_ARGN(5);

	if (!lbm_is_number(args[0]) ||
			!lbm_is_number(args[1]) ||
			!lbm_is_number(args[2]) ||
			!is_symbol_true_false(args[3]) ||
			!is_symbol_true_false(args[4])) {
		return ENC_SYM_EERROR;
	}

	log_comm_start(
			lbm_dec_as_i32(args[0]),
			lbm_dec_as_i32(args[1]),
			lbm_dec_as_float(args[2]),
			lbm_is_symbol_true(args[3]),
			lbm_is_symbol_true(args[4]),
			lbm_is_symbol_true(args[4]));

	return ENC_SYM_TRUE;
}

static lbm_value ext_log_stop(lbm_value *args, lbm_uint argn) {
	LBM_CHECK_ARGN_NUMBER(1);
	log_comm_stop(lbm_dec_as_i32(args[0]));
	return ENC_SYM_TRUE;
}

static lbm_value ext_log_config_field(lbm_value *args, lbm_uint argn) {
	if (argn != 8) {
		lbm_set_error_reason((char*)lbm_error_str_num_args);
		return ENC_SYM_EERROR;
	}

	int arg_now = 0;

	int can_id = -1;
	if (lbm_is_number(args[arg_now])) {
		can_id = lbm_dec_as_i32(args[arg_now++]);
	} else {
		return ENC_SYM_EERROR;
	}

	int field_ind = -1;
	if (lbm_is_number(args[arg_now])) {
		field_ind = lbm_dec_as_i32(args[arg_now++]);
	} else {
		return ENC_SYM_EERROR;
	}

	char *key = lbm_dec_str(args[arg_now++]);
	if (key == NULL) {
		return ENC_SYM_EERROR;
	}

	char *name = lbm_dec_str(args[arg_now++]);
	if (name == NULL) {
		return ENC_SYM_EERROR;
	}

	char *unit = lbm_dec_str(args[arg_now++]);
	if (unit == NULL) {
		return ENC_SYM_EERROR;
	}

	int precision = -1;
	if (lbm_is_number(args[arg_now])) {
		precision = lbm_dec_as_i32(args[arg_now++]);
	} else {
		return ENC_SYM_EERROR;
	}

	bool is_relative = false;
	if (is_symbol_true_false(args[arg_now])) {
		is_relative = lbm_is_symbol_true(args[arg_now++]);
	} else {
		return ENC_SYM_EERROR;
	}

	bool is_timestamp = false;
	if (is_symbol_true_false(args[arg_now])) {
		is_timestamp = lbm_is_symbol_true(args[arg_now++]);
	} else {
		return ENC_SYM_EERROR;
	}

	log_comm_config_field(can_id, field_ind, key, name, unit, precision, is_relative, is_timestamp);

	return ENC_SYM_TRUE;
}

static lbm_value log_send_fxx(bool is_64, lbm_value *args, lbm_uint argn) {
	unsigned int arg_now = 0;

	int can_id = -1;
	if (lbm_is_number(args[arg_now])) {
		can_id = lbm_dec_as_i32(args[arg_now++]);
	} else {
		return ENC_SYM_EERROR;
	}

	int field_start = -1;
	if (lbm_is_number(args[arg_now])) {
		field_start = lbm_dec_as_i32(args[arg_now++]);
	} else {
		return ENC_SYM_EERROR;
	}

	int32_t ind = 0;
	uint8_t *buffer = mempools_get_packet_buffer();

	buffer[ind++] = is_64 ? COMM_LOG_DATA_F64 : COMM_LOG_DATA_F32;
	buffer_append_int16(buffer, field_start, &ind);

	int append_cnt = 0;
	int append_max = is_64 ? 50 : 100;

	while (arg_now < argn) {
		if (lbm_is_number(args[arg_now])) {
			if (is_64) {
				buffer_append_float64_auto(buffer, lbm_dec_as_double(args[arg_now]), &ind);
			} else {
				buffer_append_float32_auto(buffer, lbm_dec_as_float(args[arg_now]), &ind);
			}
			append_cnt++;
			if (append_cnt >= append_max) {
				mempools_free_packet_buffer(buffer);
				return ENC_SYM_EERROR;
			}
		} else if (lbm_is_cons(args[arg_now])) {
			lbm_value curr = args[arg_now];
			while (lbm_is_cons(curr)) {
				lbm_value  val = lbm_car(curr);
				if (lbm_is_number(val)) {
					if (is_64) {
						buffer_append_float64_auto(buffer, lbm_dec_as_double(val), &ind);
					} else {
						buffer_append_float32_auto(buffer, lbm_dec_as_float(val), &ind);
					}
					append_cnt++;
					if (append_cnt >= append_max) {
						mempools_free_packet_buffer(buffer);
						return ENC_SYM_EERROR;
					}
				} else {
					mempools_free_packet_buffer(buffer);
					return ENC_SYM_EERROR;
				}

				curr = lbm_cdr(curr);
			}
		} else {
			mempools_free_packet_buffer(buffer);
			return ENC_SYM_EERROR;
		}
		arg_now++;
	}

	log_comm_send(can_id, buffer, ind);

	mempools_free_packet_buffer(buffer);

	return ENC_SYM_TRUE;
}

static lbm_value ext_log_send_f32(lbm_value *args, lbm_uint argn) {
	return log_send_fxx(false, args, argn);
}

static lbm_value ext_log_send_f64(lbm_value *args, lbm_uint argn) {
	return log_send_fxx(true, args, argn);
}

// GNSS

static lbm_value ext_gnss_lat_lon(lbm_value *args, lbm_uint argn) {
	(void)args; (void)argn;

	nmea_state_t *s = nmea_get_state();

	lbm_value lat_lon = ENC_SYM_NIL;
	lat_lon = lbm_cons(lbm_enc_double(s->gga.lon), lat_lon);
	lat_lon = lbm_cons(lbm_enc_double(s->gga.lat), lat_lon);

	return lat_lon;
}

static lbm_value ext_gnss_height(lbm_value *args, lbm_uint argn) {
	(void)args; (void)argn;
	return lbm_enc_float(nmea_get_state()->gga.height);
}

static lbm_value ext_gnss_speed(lbm_value *args, lbm_uint argn) {
	(void)args; (void)argn;
	return lbm_enc_float(nmea_get_state()->rmc.speed);
}

static lbm_value ext_gnss_hdop(lbm_value *args, lbm_uint argn) {
	(void)args; (void)argn;
	return lbm_enc_float(nmea_get_state()->gga.h_dop);
}

static lbm_value ext_gnss_date_time(lbm_value *args, lbm_uint argn) {
	(void)args; (void)argn;

	nmea_state_t *s = nmea_get_state();

	lbm_value lat_lon = ENC_SYM_NIL;
	lat_lon = lbm_cons(lbm_enc_i(s->rmc.ms), lat_lon);
	lat_lon = lbm_cons(lbm_enc_i(s->rmc.ss), lat_lon);
	lat_lon = lbm_cons(lbm_enc_i(s->rmc.mm), lat_lon);
	lat_lon = lbm_cons(lbm_enc_i(s->rmc.hh), lat_lon);
	lat_lon = lbm_cons(lbm_enc_i(s->rmc.dd), lat_lon);
	lat_lon = lbm_cons(lbm_enc_i(s->rmc.mo), lat_lon);
	lat_lon = lbm_cons(lbm_enc_i(s->rmc.yy), lat_lon);

	return lat_lon;
}

static lbm_value ext_gnss_age(lbm_value *args, lbm_uint argn) {
	(void)args; (void)argn;
	return lbm_enc_float(UTILS_AGE_S(nmea_get_state()->gga.update_time));
}

static lbm_value ext_sleep_deep(lbm_value *args, lbm_uint argn) {
	LBM_CHECK_ARGN_NUMBER(1);

	esp_bluedroid_disable();
	esp_bt_controller_disable();
	esp_wifi_stop();

	float sleep_time = lbm_dec_as_float(args[0]);
	if (sleep_time > 0) {
		esp_sleep_enable_timer_wakeup((uint32_t)(sleep_time * 1.0e6));
	}

	esp_deep_sleep_start();

	return ENC_SYM_TRUE;
}

static lbm_value ext_sleep_config_wakeup_pin(lbm_value *args, lbm_uint argn) {
	LBM_CHECK_ARGN_NUMBER(2);

	int pin = lbm_dec_as_i32(args[0]);
	int mode = lbm_dec_as_i32(args[1]);

	if (!gpio_is_valid(pin) || !esp_sleep_is_valid_wakeup_gpio(pin)) {
		lbm_set_error_reason(pin_invalid_msg);
		return ENC_SYM_EERROR;
	}

	gpio_set_direction(pin, GPIO_MODE_INPUT);
	esp_deep_sleep_enable_gpio_wakeup(1 << pin,
			mode ? ESP_GPIO_WAKEUP_GPIO_HIGH : ESP_GPIO_WAKEUP_GPIO_LOW);

	return ENC_SYM_TRUE;
}

static lbm_value ext_empty(lbm_value *args, lbm_uint argn) {
	(void)args;(void)argn;
	return ENC_SYM_TRUE;
}

void lispif_load_vesc_extensions(void) {
	if (!i2c_mutex_init_done) {
		i2c_mutex = xSemaphoreCreateMutex();
		i2c_mutex_init_done = true;
	}

	lbm_add_symbol_const("hw-express", &sym_hw_express);
	lbm_add_symbol_const("event-can-sid", &sym_event_can_sid);
	lbm_add_symbol_const("event-can-eid", &sym_event_can_eid);
	lbm_add_symbol_const("event-data-rx", &sym_event_data_rx);
	lbm_add_symbol_const("event-esp-now-rx", &sym_event_esp_now_rx);

	lbm_add_symbol_const("a01", &sym_res);
	lbm_add_symbol_const("a02", &sym_loop);
	lbm_add_symbol_const("break", &sym_break);
	lbm_add_symbol_const("a03", &sym_brk);
	lbm_add_symbol_const("a04", &sym_rst);

	memset(&syms_vesc, 0, sizeof(syms_vesc));

	// Various commands
	lbm_add_extension("print", ext_print);
	lbm_add_extension("get-bms-val", ext_get_bms_val);
	lbm_add_extension("set-bms-val", ext_set_bms_val);
	lbm_add_extension("send-bms-can", ext_send_bms_can);
	lbm_add_extension("get-adc", ext_get_adc);
	lbm_add_extension("systime", ext_systime);
	lbm_add_extension("secs-since", ext_secs_since);
	lbm_add_extension("event-enable", ext_enable_event);
	lbm_add_extension("send-data", ext_send_data);
	lbm_add_extension("sysinfo", ext_sysinfo);
	lbm_add_extension("import", ext_empty);
	lbm_add_extension("main-init-done", ext_main_init_done);
	lbm_add_extension("crc16", ext_crc16);

	// EEPROM
	lbm_add_extension("eeprom-store-f", ext_eeprom_store_f);
	lbm_add_extension("eeprom-read-f", ext_eeprom_read_f);
	lbm_add_extension("eeprom-store-i", ext_eeprom_store_i);
	lbm_add_extension("eeprom-read-i", ext_eeprom_read_i);

	// CAN-comands
	lbm_add_extension("can-scan", ext_can_scan);
	lbm_add_extension("can-send-sid", ext_can_send_sid);
	lbm_add_extension("can-send-eid", ext_can_send_eid);
	lbm_add_extension("can-cmd", ext_can_cmd);
	lbm_add_extension("can-list-devs", ext_can_list_devs);

	lbm_add_extension("canget-current", ext_can_get_current);
	lbm_add_extension("canget-current-dir", ext_can_get_current_dir);
	lbm_add_extension("canget-current-in", ext_can_get_current_in);
	lbm_add_extension("canget-duty", ext_can_get_duty);
	lbm_add_extension("canget-rpm", ext_can_get_rpm);
	lbm_add_extension("canget-temp-fet", ext_can_get_temp_fet);
	lbm_add_extension("canget-temp-motor", ext_can_get_temp_motor);
	lbm_add_extension("canget-speed", ext_can_get_speed);
	lbm_add_extension("canget-dist", ext_can_get_dist);
	lbm_add_extension("canget-ppm", ext_can_get_ppm);
	lbm_add_extension("canget-adc", ext_can_get_adc);
	lbm_add_extension("canget-vin", ext_can_get_vin);

	lbm_add_extension("canset-current", ext_can_current);
	lbm_add_extension("canset-current-rel", ext_can_current_rel);
	lbm_add_extension("canset-duty", ext_can_duty);
	lbm_add_extension("canset-brake", ext_can_brake);
	lbm_add_extension("canset-brake-rel", ext_can_brake_rel);
	lbm_add_extension("canset-rpm", ext_can_rpm);
	lbm_add_extension("canset-pos", ext_can_pos);

	// I2C
	i2c_started = false;
	lbm_add_extension("i2c-start", ext_i2c_start);
	lbm_add_extension("i2c-tx-rx", ext_i2c_tx_rx);

	// GPIO
	lbm_add_extension("gpio-configure", ext_gpio_configure);
	lbm_add_extension("gpio-write", ext_gpio_write);
	lbm_add_extension("gpio-read", ext_gpio_read);

	// Bit operations
	lbm_add_extension("bits-enc-int", ext_bits_enc_int);
	lbm_add_extension("bits-dec-int", ext_bits_dec_int);

	// Macro expanders
	lbm_add_extension("me-defun", ext_me_defun);
	lbm_add_extension("me-loopfor", ext_me_loopfor);
	lbm_add_extension("me-loopwhile", ext_me_loopwhile);
	lbm_add_extension("me-looprange", ext_me_looprange);
	lbm_add_extension("me-loopforeach", ext_me_loopforeach);

	// Lbm settings
	lbm_add_extension("lbm-set-quota", ext_lbm_set_quota);

	// Plot
	lbm_add_extension("plot-init", ext_plot_init);
	lbm_add_extension("plot-add-graph", ext_plot_add_graph);
	lbm_add_extension("plot-set-graph", ext_plot_set_graph);
	lbm_add_extension("plot-send-points", ext_plot_send_points);

	// IO-boards
	lbm_add_extension("ioboard-get-adc", ext_ioboard_get_adc);
	lbm_add_extension("ioboard-get-digital", ext_ioboard_get_digital);
	lbm_add_extension("ioboard-set-digital", ext_ioboard_set_digital);
	lbm_add_extension("ioboard-set-pwm", ext_ioboard_set_pwm);

	// ESP NOW
	lbm_add_extension("esp-now-start", ext_esp_now_start);
	lbm_add_extension("esp-now-add-peer", ext_esp_now_add_peer);
	lbm_add_extension("esp-now-send", ext_esp_now_send);
	lbm_add_extension("get-mac-addr", ext_get_mac_addr);
	lbm_add_extension("wifi-get-chan", ext_wifi_get_chan);
	lbm_add_extension("wifi-set-chan", ext_wifi_set_chan);
	lbm_add_extension("wifi-get-bw", ext_wifi_get_bw);
	lbm_add_extension("wifi-set-bw", ext_wifi_set_bw);

	// RGBLED
	lbm_add_extension("rgbled-init", ext_rgbled_init);
	lbm_add_extension("rgbled-deinit", ext_rgbled_deinit);
	lbm_add_extension("rgbled-color", ext_rgbled_color);

<<<<<<< HEAD
	// Disp extensions
	lispif_load_disp_extensions();
=======
	// Logging
	lbm_add_extension("log-start", ext_log_start);
	lbm_add_extension("log-stop", ext_log_stop);
	lbm_add_extension("log-config-field", ext_log_config_field);
	lbm_add_extension("log-send-f32", ext_log_send_f32);
	lbm_add_extension("log-send-f64", ext_log_send_f64);

	// GNSS
	lbm_add_extension("gnss-lat-lon", ext_gnss_lat_lon);
	lbm_add_extension("gnss-height", ext_gnss_height);
	lbm_add_extension("gnss-speed", ext_gnss_speed);
	lbm_add_extension("gnss-hdop", ext_gnss_hdop);
	lbm_add_extension("gnss-date-time", ext_gnss_date_time);
	lbm_add_extension("gnss-age", ext_gnss_age);

	// Sleep
	lbm_add_extension("sleep-deep", ext_sleep_deep);
	lbm_add_extension("sleep-config-wakeup-pin", ext_sleep_config_wakeup_pin);

	// TODO:
	// - file system
	// - uart?
>>>>>>> 6dedf4e1

	// Extension libraries
	lbm_array_extensions_init();
	lbm_string_extensions_init();
	lbm_math_extensions_init();

	if (ext_callback) {
		ext_callback();
	}
}

void lispif_set_ext_load_callback(void (*p_func)(void)) {
	ext_callback = p_func;
}

void lispif_disable_all_events(void) {
	event_can_sid_en = false;
	event_can_eid_en = false;
	event_data_rx_en = false;
}

void lispif_process_can(uint32_t can_id, uint8_t *data8, int len, bool is_ext) {
	if (!event_can_sid_en && !is_ext) {
		return;
	}

	if (!event_can_eid_en && is_ext) {
		return;
	}

	lbm_flat_value_t v;
	if (lbm_start_flatten(&v, 50 + len)) {
		f_cons(&v);
		f_sym(&v, is_ext ? sym_event_can_eid : sym_event_can_sid);
		f_cons(&v);
		f_i32(&v, can_id);
		f_lbm_array(&v, len, LBM_TYPE_BYTE, data8);
		lbm_finish_flatten(&v);
		if (!lbm_event(&v)) {
			lbm_free(v.buf);
		}
	}
}

void lispif_process_custom_app_data(unsigned char *data, unsigned int len) {
	if (!event_data_rx_en) {
		return;
	}

	lbm_flat_value_t v;
	if (lbm_start_flatten(&v, 30 + len)) {
		f_cons(&v);
		f_sym(&v, sym_event_data_rx);
		f_lbm_array(&v, len, LBM_TYPE_BYTE, data);
		lbm_finish_flatten(&v);
		if (!lbm_event(&v)) {
			lbm_free(v.buf);
		}
	}
}
<|MERGE_RESOLUTION|>--- conflicted
+++ resolved
@@ -2575,10 +2575,6 @@
 	lbm_add_extension("rgbled-deinit", ext_rgbled_deinit);
 	lbm_add_extension("rgbled-color", ext_rgbled_color);
 
-<<<<<<< HEAD
-	// Disp extensions
-	lispif_load_disp_extensions();
-=======
 	// Logging
 	lbm_add_extension("log-start", ext_log_start);
 	lbm_add_extension("log-stop", ext_log_stop);
@@ -2598,10 +2594,12 @@
 	lbm_add_extension("sleep-deep", ext_sleep_deep);
 	lbm_add_extension("sleep-config-wakeup-pin", ext_sleep_config_wakeup_pin);
 
+        // Disp extensions
+	lispif_load_disp_extensions();
+
 	// TODO:
 	// - file system
 	// - uart?
->>>>>>> 6dedf4e1
 
 	// Extension libraries
 	lbm_array_extensions_init();
