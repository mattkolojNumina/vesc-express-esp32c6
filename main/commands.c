--- conflicted
+++ resolved
@@ -83,7 +83,6 @@
 static void(* volatile send_func)(unsigned char *data, unsigned int len) = 0;
 static void(* volatile send_func_can_fwd)(unsigned char *data, unsigned int len) = 0;
 
-<<<<<<< HEAD
 // TODO: remove this
 // Debug stuff from Rasmus (2023-09-30)
 volatile send_func_t stored_send_func;
@@ -119,8 +118,6 @@
 // Private functions
 static bool rmtree(const char *path);
 
-=======
->>>>>>> aee0e48f
 static void send_func_dummy(unsigned char *data, unsigned int len) {
 	(void)data; (void)len;
 }
