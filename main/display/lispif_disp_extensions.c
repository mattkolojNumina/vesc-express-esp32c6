--- conflicted
+++ resolved
@@ -243,10 +243,6 @@
 			uint32_t byte = pos >> 2;
 			uint32_t ix  = 3 - (pos & 0x3);
 			data[byte] =  (data[byte] & ~indexed4_mask[ix]) | c << indexed4_shift[ix];
-<<<<<<< HEAD
-=======
-			break;
->>>>>>> 01f97041
 			break;
 		}
 		case rgb332: {
@@ -256,10 +252,9 @@
 		}
 		case rgb565: {
 			int pos = y*(w<<1) + (x<<1) ;
-			//uint16_t *dp = (uint16_t*)img->data[pos];
-			//dp[pos] = rgb888to565(c);
-			data[pos] = (uint8_t)c >> 8;
-			data[pos+1] = (uint8_t)c;
+			uint16_t color = rgb888to565(c);
+			data[pos] = (uint8_t)color >> 8;
+			data[pos+1] = (uint8_t)color;
 			break;
 		}
 		case rgb888: {
@@ -292,10 +287,6 @@
 			uint32_t byte = pos >> 2;
 			uint32_t ix  = 3 - (pos & 0x3);
 			return (uint32_t)((data[byte] & indexed4_mask[ix]) >> indexed4_shift[ix]);
-<<<<<<< HEAD
-			break;
-=======
->>>>>>> 01f97041
 		}
 		case rgb332: {
 			int pos = y*w + x;
